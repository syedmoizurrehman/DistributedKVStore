--- conflicted
+++ resolved
@@ -110,7 +110,6 @@
 
         public DateTimeOffset KeyTimestamp { get; private set; }
 
-<<<<<<< HEAD
         public static Message ConstructClientReadRequest(Node client, Node coordinator, string key)
         {
             return new Message
@@ -145,7 +144,7 @@
                 KeyTimestamp = timestamp
             };
         }
-=======
+
         public static Message ConstructWriteRequest(Node source, Node coordinator, string key, string value)
         {
             return new Message
@@ -158,7 +157,6 @@
             };
         }
 
->>>>>>> 5b2cdecb
 
         /// <summary>
         /// Request sent by a new node to coordinator to be introduced to the network.
